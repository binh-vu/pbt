from contextlib import contextmanager
from typing import Optional

from pbt.package.registry.pypi import PyPI


class PyPIMockUp(PyPI):
    def __init__(self, index: str):
        super().__init__(index)
        self.pkgs = {
            "lib0": {
                "releases": {
                    "0.5.1": [
                        {
<<<<<<< HEAD
                            "digests": {
                                "sha256": "1f10879eff34826eef6f06af274d288016d664c9780ac81a2b39ec3e1575bae2"
                            },
=======
                            "digests": {"sha256": ""},
>>>>>>> 7d2f0ec4
                            "filename": "lib0-0.5.1-py3-none-any.whl",
                        }
                    ]
                }
            },
            "lib1": {
                "releases": {
                    "0.2.1": [
                        {
<<<<<<< HEAD
                            "digests": {
                                "sha256": "34d4e3e9a79ee752f5e6e6c79327b0d18d2ae5685600c8ef0e5ea90564492071"
                            },
=======
                            "digests": {"sha256": ""},
>>>>>>> 7d2f0ec4
                            "filename": "lib1-0.2.1-py3-none-any.whl",
                        }
                    ]
                }
            },
            "lib2": {
                "releases": {
                    "0.6.7": [
                        {
<<<<<<< HEAD
                            "digests": {
                                "sha256": "12dd7633b4879a4743d4175fa4e6fa5934279368effa75b3b6083a6269e3d4f4"
                            },
=======
                            "digests": {"sha256": ""},
>>>>>>> 7d2f0ec4
                            "filename": "lib2-0.6.7-py3-none-any.whl",
                        }
                    ]
                }
            },
            "lib3": {
                "releases": {
                    "0.1.4": [
                        {
                            "digests": {"sha256": ""},
                            "filename": "lib3-0.1.4-py3-none-any.whl",
                        }
                    ]
                }
            },
        }

    def fetch_pkg_info(self, pkg_name: str) -> Optional[dict]:
        return self.pkgs[pkg_name]

    def update_pkg_hash(self, pkg_name: str, pkg_version: str, pkg_hash: str):
        pkg = self.pkgs[pkg_name]
        assert pkg is not None
        (item,) = pkg["releases"][pkg_version]
        item["digests"]["sha256"] = pkg_hash<|MERGE_RESOLUTION|>--- conflicted
+++ resolved
@@ -12,13 +12,7 @@
                 "releases": {
                     "0.5.1": [
                         {
-<<<<<<< HEAD
-                            "digests": {
-                                "sha256": "1f10879eff34826eef6f06af274d288016d664c9780ac81a2b39ec3e1575bae2"
-                            },
-=======
                             "digests": {"sha256": ""},
->>>>>>> 7d2f0ec4
                             "filename": "lib0-0.5.1-py3-none-any.whl",
                         }
                     ]
@@ -28,13 +22,7 @@
                 "releases": {
                     "0.2.1": [
                         {
-<<<<<<< HEAD
-                            "digests": {
-                                "sha256": "34d4e3e9a79ee752f5e6e6c79327b0d18d2ae5685600c8ef0e5ea90564492071"
-                            },
-=======
                             "digests": {"sha256": ""},
->>>>>>> 7d2f0ec4
                             "filename": "lib1-0.2.1-py3-none-any.whl",
                         }
                     ]
@@ -44,13 +32,7 @@
                 "releases": {
                     "0.6.7": [
                         {
-<<<<<<< HEAD
-                            "digests": {
-                                "sha256": "12dd7633b4879a4743d4175fa4e6fa5934279368effa75b3b6083a6269e3d4f4"
-                            },
-=======
                             "digests": {"sha256": ""},
->>>>>>> 7d2f0ec4
                             "filename": "lib2-0.6.7-py3-none-any.whl",
                         }
                     ]
